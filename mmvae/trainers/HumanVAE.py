import torch
import torch.nn.functional as F
from torch.nn.modules import Module
from torch.optim.lr_scheduler import LRScheduler
import mmvae.trainers.utils as utils
import mmvae.models.HumanVAE as HumanVAE
from mmvae.trainers import HPBaseTrainer, BaseTrainerConfig

<<<<<<< HEAD
class HumanVAEConfig(BaseTrainerConfig):
    required_hparams = {
        'data_file_path': str,
        'metadata_file_path': str,
        'train_dataset_ratio': float,
        'batch_size': int,
        'expert.encoder.optimizer.lr': float,
        'expert.decoder.optimizer.lr': float, 
        'shr_vae.optimizer.lr': float, 
        'kl_cyclic.warm_start': int, 
        'kl_cyclic.cycle_length': float, 
        'kl_cyclic.min_beta': float, 
        'kl_cyclic.max_beta': float 
    }
=======

class HumanVAETrainer(BaseTrainer):
    """
    Trainer class designed for MMVAE model using MutliModalLoader.
    """
>>>>>>> dc4cc5f6

class HumanVAETrainer(HPBaseTrainer):
    
    model: HumanVAE.Model
<<<<<<< HEAD
    
    def __init__(self, device: torch.device, hparams: HumanVAEConfig):
        super(HumanVAETrainer, self).__init__(device, hparams)
        if hasattr(self, 'writer'):
            self.writer.add_text('Model Architecture', str(self.model))
        
    # # # # # # # # # # # # # # # # # # # # # # # # # # # # # # # # # # # # #
    #                             Configuration                             #
    # # # # # # # # # # # # # # # # # # # # # # # # # # # # # # # # # # # # #
    
=======
    dataloader: MappedCellCensusDataLoader

    def __init__(self, batch_size, *args, **kwargs):
        # Defined before super().__init__ as configure_* is called on __init__
        self.batch_size = batch_size
        super(HumanVAETrainer, self).__init__(*args, **kwargs)
        self.model.to(self.device)
        self.annealing_steps = 50

    def configure_model(self) -> Module:
        return HumanVAE.configure_model()

>>>>>>> dc4cc5f6
    def configure_dataloader(self):
        from mmvae.data import configure_singlechunk_dataloaders
        self.train_loader, self.test_loader = configure_singlechunk_dataloaders(
            data_file_path=self.hparams['data_file_path'],
            metadata_file_path=self.hparams['metadata_file_path'],
            train_ratio=self.hparams['train_dataset_ratio'],
            batch_size=self.hparams['batch_size'],
            device=self.device
        )
<<<<<<< HEAD
        
    def configure_model(self) -> Module:
        model = HumanVAE.configure_model(self.hparams.config)
        return model.to(self.device)
        
=======

>>>>>>> dc4cc5f6
    def configure_optimizers(self):
        return {
            'expert.encoder': torch.optim.Adam(self.model.expert.encoder.parameters(), lr=self.hparams['expert.encoder.optimizer.lr']),
            'expert.decoder': torch.optim.Adam(self.model.expert.decoder.parameters(), lr=self.hparams['expert.decoder.optimizer.lr']),
            'shr_vae': torch.optim.Adam(self.model.shared_vae.parameters(), lr=self.hparams['shr_vae.optimizer.lr']),
        }
<<<<<<< HEAD
        
    def configure_schedulers(self) -> dict[str, LRScheduler]:
        return { 
                key: torch.optim.lr_scheduler.StepLR(
                    optimizer, 
                    step_size=self.hparams[f'{key}.optimizer.schedular.step_size'], 
                    gamma=self.hparams[f"{key}.optimizer.schedular.gamma"])
                for key, optimizer in self.optimizers.items() 
                if f'{key}.optimizer.schedular.step_size' in self.hparams 
                    and self.hparams[f'{key}.optimizer.schedular.step_size'] != "" 
                    and f'{key}.optimizer.schedular.gamma' in self.hparams
                    and self.hparams[f'{key}.optimizer.schedular.gamma'] != ""
            }
        
    # # # # # # # # # # # # # # # # # # # # # # # # # # # # # # # # # # # # #
    #                          Trace Configuration                          #
    # # # # # # # # # # # # # # # # # # # # # # # # # # # # # # # # # # # # #
    
    def trace_expert_reconstruction(self, train_data: torch.Tensor):
        x_hat, mu, logvar = self.model(train_data)
        recon_loss = F.mse_loss(x_hat, train_data.to_dense(), reduction='sum')
        kl_loss = utils.kl_divergence(mu, logvar)
        return x_hat, mu, logvar, recon_loss, kl_loss
    
    def log_non_zero_and_zero_reconstruction(self, inputs, targets):
        non_zero_mask = inputs != 0
        self.metrics['Test/Loss/NonZeroFeatureReconstruction'] += F.mse_loss(inputs[non_zero_mask], targets[non_zero_mask], reduction='sum') 
        zero_mask = ~non_zero_mask
        self.metrics['Test/Loss/ZeroFeatureReconstruction'] += F.mse_loss(inputs[zero_mask], targets[zero_mask], reduction='sum') 
    
    def test_trace_expert_reconstruction(self, epoch, kl_weight):
        with torch.no_grad():
            self.model.eval()
            num_batch_samples = len(self.test_loader)
            batch_pcc = utils.BatchPCC()
            sum_recon_loss, sum_kl_loss, sum_total_loss = 0, 0, 0
            for test_idx, (test_data, metadata) in enumerate(self.test_loader):
                x_hat, mu, logvar, recon_loss, kl_loss = self.trace_expert_reconstruction(test_data)
                batch_pcc.update(test_data.to_dense(), x_hat)
                recon_loss, kl_loss = recon_loss.item() / test_data.numel(), kl_loss.item() / mu.shape[0]
                sum_recon_loss += recon_loss 
                sum_kl_loss += kl_loss 
                sum_total_loss += recon_loss + (kl_weight * kl_loss)
        
        self.metrics['Test/Loss/Reconstruction'] = sum_recon_loss / num_batch_samples
        self.metrics['Test/Loss/KL'] = sum_kl_loss / num_batch_samples
        self.metrics['Test/Eval/PCC'] = batch_pcc.compute().item()
        self.hparams['epochs'] = self.hparams['epochs'] + 1
        if hasattr(self, 'writer'):
            self.writer.add_hparams(dict(self.hparams), self.metrics, run_name=f"{self.hparams['tensorboard.run_name']}_hparams", global_step=epoch)
        
    # # # # # # # # # # # # # # # # # # # # # # # # # # # # # # # # # # # # #
    #                          Train Configuration                          #
    # # # # # # # # # # # # # # # # # # # # # # # # # # # # # # # # # # # # #
=======

    def configure_schedulers(self):
        from torch.optim.lr_scheduler import StepLR
        return {}
        return {
            'encoder': StepLR(self.optimizers['encoder'], step_size=30, gamma=0.1),
            'decoder': StepLR(self.optimizers['decoder'], step_size=30, gamma=0.1),
            'shr_vae': StepLR(self.optimizers['shr_vae'], step_size=30, gamma=0.1)
        }
>>>>>>> dc4cc5f6

    def train(self, epochs, load_snapshot=False):
        self.batch_iteration = 0
        super().train(epochs, load_snapshot)

    def train_epoch(self, epoch):
        self.model.train(True) # Ensure model is in train mode after testing
        num_batch_samples = len(self.train_loader)
        warm_start = self.hparams['kl_cyclic.warm_start']
        cycle_length = len(self.train_loader) if self.hparams['kl_cyclic.cycle_length'] == "length_of_dataset" else self.hparams['kl_cyclic.cycle_length']
        for (train_data, metadata) in self.train_loader:
            kl_weight = utils.cyclic_annealing((self.batch_iteration - (warm_start * num_batch_samples)), cycle_length, min_beta=self.hparams['kl_cyclic.min_beta'], max_beta=self.hparams['kl_cyclic.max_beta'])
            kl_weight = 0 if epoch < warm_start else kl_weight
            if hasattr(self, 'writer'):
                self.writer.add_scalar('Metric/KLWeight', kl_weight, self.batch_iteration)
            self.train_trace_expert_reconstruction(train_data, kl_weight)
            self.batch_iteration += 1
            
        self.test_trace_expert_reconstruction(epoch, kl_weight)
        
        for schedular in self.schedulers.values():
            schedular.step()
            
    def train_trace_expert_reconstruction(self, train_data: torch.Tensor, kl_weight: float):

        x_hat, mu, logvar, recon_loss, kl_loss = self.trace_expert_reconstruction(train_data)
        loss: torch.Tensor = recon_loss + (kl_weight * kl_loss)
        self.optimizers['shr_vae'].zero_grad()
<<<<<<< HEAD
        self.optimizers['expert.encoder'].zero_grad()
        self.optimizers['expert.decoder'].zero_grad()
        loss.backward()
        self.optimizers['shr_vae'].step()
        self.optimizers['expert.encoder'].step()
        self.optimizers['expert.decoder'].step()
=======
        self.optimizers['encoder'].zero_grad()
        self.optimizers['decoder'].zero_grad()

        # Forwad Pass Over Entire Model
        x_hat, mu, var = self.model(train_data)
        recon_loss = F.MSE(x_hat, train_data.to_dense(),
                           reduction=None).sum(dim=1).mean()
        # Shared VAE Loss
        kl_loss = utils.kl_divergence(mu, var, reduction="mean")
        kl_weight = min(1.0, epoch / self.annealing_steps)
        loss = recon_loss + (kl_loss * kl_weight)
        loss.backward()

        self.optimizers['shr_vae'].step()
        self.optimizers['encoder'].step()
        self.optimizers['decoder'].step()

        self.writer.add_scalar('Loss/KL', kl_loss.item(), self.batch_iteration)
        self.writer.add_scalar(
            'Loss/ReconstructionFromTrainingData', loss.item(), self.batch_iteration)
>>>>>>> dc4cc5f6
<|MERGE_RESOLUTION|>--- conflicted
+++ resolved
@@ -6,7 +6,6 @@
 import mmvae.models.HumanVAE as HumanVAE
 from mmvae.trainers import HPBaseTrainer, BaseTrainerConfig
 
-<<<<<<< HEAD
 class HumanVAEConfig(BaseTrainerConfig):
     required_hparams = {
         'data_file_path': str,
@@ -21,18 +20,10 @@
         'kl_cyclic.min_beta': float, 
         'kl_cyclic.max_beta': float 
     }
-=======
-
-class HumanVAETrainer(BaseTrainer):
-    """
-    Trainer class designed for MMVAE model using MutliModalLoader.
-    """
->>>>>>> dc4cc5f6
 
 class HumanVAETrainer(HPBaseTrainer):
     
     model: HumanVAE.Model
-<<<<<<< HEAD
     
     def __init__(self, device: torch.device, hparams: HumanVAEConfig):
         super(HumanVAETrainer, self).__init__(device, hparams)
@@ -43,20 +34,6 @@
     #                             Configuration                             #
     # # # # # # # # # # # # # # # # # # # # # # # # # # # # # # # # # # # # #
     
-=======
-    dataloader: MappedCellCensusDataLoader
-
-    def __init__(self, batch_size, *args, **kwargs):
-        # Defined before super().__init__ as configure_* is called on __init__
-        self.batch_size = batch_size
-        super(HumanVAETrainer, self).__init__(*args, **kwargs)
-        self.model.to(self.device)
-        self.annealing_steps = 50
-
-    def configure_model(self) -> Module:
-        return HumanVAE.configure_model()
-
->>>>>>> dc4cc5f6
     def configure_dataloader(self):
         from mmvae.data import configure_singlechunk_dataloaders
         self.train_loader, self.test_loader = configure_singlechunk_dataloaders(
@@ -66,22 +43,17 @@
             batch_size=self.hparams['batch_size'],
             device=self.device
         )
-<<<<<<< HEAD
         
     def configure_model(self) -> Module:
         model = HumanVAE.configure_model(self.hparams.config)
         return model.to(self.device)
         
-=======
-
->>>>>>> dc4cc5f6
     def configure_optimizers(self):
         return {
             'expert.encoder': torch.optim.Adam(self.model.expert.encoder.parameters(), lr=self.hparams['expert.encoder.optimizer.lr']),
             'expert.decoder': torch.optim.Adam(self.model.expert.decoder.parameters(), lr=self.hparams['expert.decoder.optimizer.lr']),
             'shr_vae': torch.optim.Adam(self.model.shared_vae.parameters(), lr=self.hparams['shr_vae.optimizer.lr']),
         }
-<<<<<<< HEAD
         
     def configure_schedulers(self) -> dict[str, LRScheduler]:
         return { 
@@ -136,17 +108,6 @@
     # # # # # # # # # # # # # # # # # # # # # # # # # # # # # # # # # # # # #
     #                          Train Configuration                          #
     # # # # # # # # # # # # # # # # # # # # # # # # # # # # # # # # # # # # #
-=======
-
-    def configure_schedulers(self):
-        from torch.optim.lr_scheduler import StepLR
-        return {}
-        return {
-            'encoder': StepLR(self.optimizers['encoder'], step_size=30, gamma=0.1),
-            'decoder': StepLR(self.optimizers['decoder'], step_size=30, gamma=0.1),
-            'shr_vae': StepLR(self.optimizers['shr_vae'], step_size=30, gamma=0.1)
-        }
->>>>>>> dc4cc5f6
 
     def train(self, epochs, load_snapshot=False):
         self.batch_iteration = 0
@@ -175,32 +136,9 @@
         x_hat, mu, logvar, recon_loss, kl_loss = self.trace_expert_reconstruction(train_data)
         loss: torch.Tensor = recon_loss + (kl_weight * kl_loss)
         self.optimizers['shr_vae'].zero_grad()
-<<<<<<< HEAD
         self.optimizers['expert.encoder'].zero_grad()
         self.optimizers['expert.decoder'].zero_grad()
         loss.backward()
         self.optimizers['shr_vae'].step()
         self.optimizers['expert.encoder'].step()
-        self.optimizers['expert.decoder'].step()
-=======
-        self.optimizers['encoder'].zero_grad()
-        self.optimizers['decoder'].zero_grad()
-
-        # Forwad Pass Over Entire Model
-        x_hat, mu, var = self.model(train_data)
-        recon_loss = F.MSE(x_hat, train_data.to_dense(),
-                           reduction=None).sum(dim=1).mean()
-        # Shared VAE Loss
-        kl_loss = utils.kl_divergence(mu, var, reduction="mean")
-        kl_weight = min(1.0, epoch / self.annealing_steps)
-        loss = recon_loss + (kl_loss * kl_weight)
-        loss.backward()
-
-        self.optimizers['shr_vae'].step()
-        self.optimizers['encoder'].step()
-        self.optimizers['decoder'].step()
-
-        self.writer.add_scalar('Loss/KL', kl_loss.item(), self.batch_iteration)
-        self.writer.add_scalar(
-            'Loss/ReconstructionFromTrainingData', loss.item(), self.batch_iteration)
->>>>>>> dc4cc5f6
+        self.optimizers['expert.decoder'].step()